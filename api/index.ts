// This file must be in the /api folder for Vercel to detect it as a serverless function
import type {Request, Response} from 'express';
import express from 'express';
import session from 'express-session';
import logger from 'morgan';
import http from 'http';
import mongoose from 'mongoose';
import dotenv from 'dotenv';
import * as userValidator from '../server/user/middleware';
import { userRouter } from '../server/user/router';
import { updateRouter } from '../server/update/router';
import { projectRouter } from '../server/project/router';
<<<<<<< HEAD
import { eyesWantedRouter } from '../server/eyeswanted/router';
=======
// import {freetRouter} from '../server/freet/router';
import {thanksRouter} from '../server/thanks/router';
>>>>>>> bd983c26
import MongoStore from 'connect-mongo';

// Load environmental variables
dotenv.config({});

// Connect to mongoDB
const mongoConnectionUrl = process.env.MONGO_SRV;
if (!mongoConnectionUrl) {
  throw new Error('Please add the MongoDB connection SRV as \'MONGO_SRV\'');
}

const client = mongoose
  .connect(mongoConnectionUrl)
  .then(m => {
    console.log('Connected to MongoDB');
    return m.connection.getClient();
  })
  .catch(err => {
    console.error(`Error connecting to MongoDB: ${err.message as string}`);
    throw new Error(err.message);
  });

mongoose.connection.on('error', err => {
  console.error(err);
});

// Initalize an express app
const app = express();

// Set the port
app.set('port', process.env.PORT || 3000);

// Log requests in the terminal
app.use(logger('dev'));

// Parse incoming requests with JSON payloads ('content-type: application/json' in header)
app.use(express.json());

// Parse incoming requests with urlencoded payloads ('content-type: application/x-www-form-urlencoded' in header)
app.use(express.urlencoded({extended: false}));

// Initialize cookie session
// https://www.npmjs.com/package/express-session#options
app.use(session({
  secret: '61040', // Should generate a real secret
  resave: true,
  saveUninitialized: false,
  store: MongoStore.create({
    clientPromise: client,
    dbName: 'sessions',
    autoRemove: 'interval',
    autoRemoveInterval: 10 // Minutes
  })
}));

// This makes sure that if a user is logged in, they still exist in the database
app.use(userValidator.isCurrentSessionUserExists);

// Add routers from routes folder
app.use('/api/users', userRouter);
app.use('/api/updates', updateRouter);
app.use('/api/projects', projectRouter);
<<<<<<< HEAD
app.use('/api/eyeswanted', eyesWantedRouter);
=======
app.use('/api/thanks', thanksRouter);
>>>>>>> bd983c26

// Catch all the other routes and display error message
app.all('*', (req: Request, res: Response) => {
  res.status(404).json({
    error: 'Page not found'
  });
});

// Create server to listen to request at specified port
const server = http.createServer(app);
server.listen(app.get('port'), () => {
  console.log(`Express server running at http://localhost:${app.get('port') as number}`);
});<|MERGE_RESOLUTION|>--- conflicted
+++ resolved
@@ -10,12 +10,8 @@
 import { userRouter } from '../server/user/router';
 import { updateRouter } from '../server/update/router';
 import { projectRouter } from '../server/project/router';
-<<<<<<< HEAD
 import { eyesWantedRouter } from '../server/eyeswanted/router';
-=======
-// import {freetRouter} from '../server/freet/router';
-import {thanksRouter} from '../server/thanks/router';
->>>>>>> bd983c26
+import { thanksRouter } from '../server/thanks/router';
 import MongoStore from 'connect-mongo';
 
 // Load environmental variables
@@ -78,11 +74,8 @@
 app.use('/api/users', userRouter);
 app.use('/api/updates', updateRouter);
 app.use('/api/projects', projectRouter);
-<<<<<<< HEAD
 app.use('/api/eyeswanted', eyesWantedRouter);
-=======
 app.use('/api/thanks', thanksRouter);
->>>>>>> bd983c26
 
 // Catch all the other routes and display error message
 app.all('*', (req: Request, res: Response) => {
