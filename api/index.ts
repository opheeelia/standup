// This file must be in the /api folder for Vercel to detect it as a serverless function
import type {Request, Response} from 'express';
import express from 'express';
import session from 'express-session';
import logger from 'morgan';
import http from 'http';
import mongoose from 'mongoose';
import dotenv from 'dotenv';
import * as userValidator from '../server/user/middleware';
import {userRouter} from '../server/user/router';
import {updateRouter} from '../server/update/router';
// import {freetRouter} from '../server/freet/router';
import {eyesWantedRouter} from '../server/eyeswanted/router';
import MongoStore from 'connect-mongo';

// Load environmental variables
dotenv.config({});

// Connect to mongoDB
const mongoConnectionUrl = process.env.MONGO_SRV;
if (!mongoConnectionUrl) {
  throw new Error('Please add the MongoDB connection SRV as \'MONGO_SRV\'');
}

const client = mongoose
  .connect(mongoConnectionUrl)
  .then(m => {
    console.log('Connected to MongoDB');
    return m.connection.getClient();
  })
  .catch(err => {
    console.error(`Error connecting to MongoDB: ${err.message as string}`);
    throw new Error(err.message);
  });

mongoose.connection.on('error', err => {
  console.error(err);
});

// Initalize an express app
const app = express();

// Set the port
app.set('port', process.env.PORT || 3000);

// Log requests in the terminal
app.use(logger('dev'));

// Parse incoming requests with JSON payloads ('content-type: application/json' in header)
app.use(express.json());

// Parse incoming requests with urlencoded payloads ('content-type: application/x-www-form-urlencoded' in header)
app.use(express.urlencoded({extended: false}));

// Initialize cookie session
// https://www.npmjs.com/package/express-session#options
app.use(session({
  secret: '61040', // Should generate a real secret
  resave: true,
  saveUninitialized: false,
  store: MongoStore.create({
    clientPromise: client,
    dbName: 'sessions',
    autoRemove: 'interval',
    autoRemoveInterval: 10 // Minutes
  })
}));

// This makes sure that if a user is logged in, they still exist in the database
app.use(userValidator.isCurrentSessionUserExists);

// Add routers from routes folder
app.use('/api/users', userRouter);
<<<<<<< HEAD
// app.use('/api/freets', freetRouter);
app.use('/api/eyeswanted', eyesWantedRouter);
=======
app.use('/api/updates', updateRouter);
>>>>>>> 58b69958

// Catch all the other routes and display error message
app.all('*', (req: Request, res: Response) => {
  res.status(404).json({
    error: 'Page not found'
  });
});

// Create server to listen to request at specified port
const server = http.createServer(app);
server.listen(app.get('port'), () => {
  console.log(`Express server running at http://localhost:${app.get('port') as number}`);
});<|MERGE_RESOLUTION|>--- conflicted
+++ resolved
@@ -71,12 +71,7 @@
 
 // Add routers from routes folder
 app.use('/api/users', userRouter);
-<<<<<<< HEAD
 // app.use('/api/freets', freetRouter);
-app.use('/api/eyeswanted', eyesWantedRouter);
-=======
-app.use('/api/updates', updateRouter);
->>>>>>> 58b69958
 
 // Catch all the other routes and display error message
 app.all('*', (req: Request, res: Response) => {
