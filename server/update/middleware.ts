--- conflicted
+++ resolved
@@ -243,11 +243,7 @@
 
     for (const tag of tags) {
       if (!projectTags.includes(tag)) {
-<<<<<<< HEAD
-        res.status(400).json({
-=======
         res.status(404).json({
->>>>>>> 3784547c
           error: `Tag '${tag}' is not registered in the project.`
         });
         return;
@@ -354,11 +350,7 @@
 
     for (const tag of tags) {
       if (!projectTags.includes(tag)) {
-<<<<<<< HEAD
-        res.status(400).json({
-=======
         res.status(404).json({
->>>>>>> 3784547c
           error: `Tag '${tag}' is not registered in the project.`
         });
         return;
